"use client";

import { useState, useEffect, useMemo, useCallback } from "react";
import { motion } from "framer-motion";
import {
  Globe,
  MapPin,
  Leaf,
  Award,
  Eye,
  Filter,
  Download,
  Search,
  TrendingUp,
  Users,
  Target,
  X,
  ExternalLink,
  Copy,
} from "lucide-react";

import {
  Card,
  CardContent,
  CardDescription,
  CardHeader,
  CardTitle,
} from "@/components/ui/card";
import { Button } from "@/components/ui/button";
import { Badge } from "@/components/ui/badge";
import { Input } from "@/components/ui/input";
import {
  Select,
  SelectContent,
  SelectItem,
  SelectTrigger,
  SelectValue,
} from "@/components/ui/select";
import {
  ChartContainer,
  ChartTooltip,
  ChartTooltipContent,
} from "@/components/ui/chart";
import {
  Area,
  AreaChart,
  ResponsiveContainer,
  XAxis,
  YAxis,
  CartesianGrid,
} from "recharts";
import { co2eApi, fetchNFTMetadata } from "@/lib/co2e-api";
import { initializeProjectData } from "@/lib/project-data-manager";
import { useDebouncedFilter } from "@/hooks/use-debounced-filter";
import { usePerformance } from "@/hooks/use-performance";
import { viewTokenOnBlockchain,viewCertOnBlockchain } from "@/lib/blockchain-utils";

export function ProjectsPage() {
  const [selectedFilter, setSelectedFilter] = useState("all");
  const [selectedType, setSelectedType] = useState("all");
  const [selectedRegistry, setSelectedRegistry] = useState("all");
  const [searchQuery, setSearchQuery] = useState("");
  const [selectedProject, setSelectedProject] = useState<any>(null);
  const [showProjectDetails, setShowProjectDetails] = useState(false);
  const [projects, setProjects] = useState<any[]>([]);
  const [isLoading, setIsLoading] = useState(true);
  const [dataLoaded, setDataLoaded] = useState(false);
  const [nftMetadata, setNftMetadata] = useState<any>(null);
  const [loadingNftMetadata, setLoadingNftMetadata] = useState(false);

  // Generate impact trend data based on real project count
  const generateImpactData = useCallback((projectCount: number) => {
    const months = ["Jan", "Feb", "Mar", "Apr", "May", "Jun"];
    const baseImpact = Math.max(1000, projectCount * 200); // Base impact calculation
    const baseProjects = Math.max(20, projectCount - 10); // Base project count

    return months.map((month, index) => ({
      month,
      impact: Math.round(
        baseImpact + index * 150 + (Math.random() * 200 - 100)
      ),
      projects: Math.round(baseProjects + index * 5 + (Math.random() * 10 - 5)),
    }));
  }, []);

  const [impactData, setImpactData] = useState(() => generateImpactData(3)); // Default for 3 projects

  // Performance optimization
  const { shouldReduceAnimations } = usePerformance();

  // Initialize real data fetching
  useEffect(() => {
    const fetchRealData = async () => {
      setIsLoading(true);
      setDataLoaded(false);

      try {
        // For development, we use the local API proxy to avoid CORS issues
        // The proxy will fetch from the BlockEdge URL server-side

        // Fetch real projects data
        const projectsData = await co2eApi.getProjects();

        if (projectsData && projectsData.length > 0) {
          setProjects(projectsData);
          setImpactData(generateImpactData(projectsData.length));
          setDataLoaded(true);
          console.log(
            `✅ Projects page loaded ${projectsData.length} real projects`
          );
        } else {
          console.warn("⚠️ No projects data received");
        }
      } catch (error) {
        console.error("❌ Error fetching projects data:", error);
      } finally {
        setIsLoading(false);
      }
    };

    fetchRealData();
  }, []);

  // Memoized handler for viewing project details
  const handleViewProjectDetails = useCallback(async (project: any) => {
    setSelectedProject(project);
    setShowProjectDetails(true);
    setNftMetadata(null);
    setLoadingNftMetadata(true);

    // Fetch NFT metadata if cert contract exists
    if (project.certContract) {
      try {
        console.log(`Fetching NFT metadata for cert: ${project.certContract}`);
        const metadata = await fetchNFTMetadata(project.certContract, "0");
        if (metadata) {
          console.log("NFT metadata received:", metadata);
          setNftMetadata(metadata);
        }
      } catch (error) {
        console.error("Error fetching NFT metadata:", error);
      } finally {
        setLoadingNftMetadata(false);
      }
    } else {
      setLoadingNftMetadata(false);
    }
  }, []);

  // Memoized filter functions
  const filterFunctions = useMemo(
    () => ({
      byType: (project: any, type: string) =>
        type === "all" ||
        project.type.toLowerCase().includes(type.toLowerCase()),
      byRegistry: (project: any, registry: string) => {
        if (registry === "all") return true;
        const projectRegistry = project.backing?.toLowerCase() || "";
        switch (registry) {
          case "verra":
            return (
              projectRegistry.includes("verra") ||
              project.compliance?.includes("VCS")
            );
          case "tuv-sud":
            return (
              projectRegistry.includes("tuv") || projectRegistry.includes("sud")
            );
          case "dnv":
            return projectRegistry.includes("dnv");
          case "irec":
            return (
              projectRegistry.includes("irec") ||
              project.compliance?.includes("GRI")
            );
          default:
            return true;
        }
      },
      bySearch: (project: any, search: string) =>
        project.name.toLowerCase().includes(search.toLowerCase()) ||
        project.location.toLowerCase().includes(search.toLowerCase()),
    }),
    []
  );

  // Use debounced filtering
  const filteredProjects = useDebouncedFilter(
    projects,
    {
      type: selectedType,
      registry: selectedRegistry,
      search: searchQuery,
    },
    filterFunctions,
    300
  );

  return (
    <div className="container mx-auto p-6 space-y-8">
      {/* Header */}
      <motion.div
        initial={{ opacity: 0, y: 20 }}
        animate={{ opacity: 1, y: 0 }}
        transition={{ duration: 0.5 }}
      >
        <div className="flex flex-col sm:flex-row sm:items-center justify-between gap-4 mb-6">
          <div>
            <h1 className="text-3xl font-bold bg-gradient-to-r from-white to-slate-300 bg-clip-text text-transparent">
              Global Carbon Projects
            </h1>
            <p className="text-slate-400 mt-2">
              Discover verified carbon credit projects worldwide
            </p>
          </div>

        </div>

        {/* Stats Cards */}
        <div className="grid grid-cols-1 md:grid-cols-4 gap-6 mb-8">
          {[
            {
              title: "Total Projects",
              value: isLoading ? "..." : projects.length.toString(),
              icon: Globe,
              color: "from-emerald-500 to-teal-600",
            },
            {
              title: "Active Tokens",
              value: isLoading
                ? "..."
                : (() => {
                    const totalCO2 = projects.reduce(
                      (sum, p) => sum + parseInt(p.totalSupply || "0"),
                      0
                    );
                    return totalCO2 > 1000000
                      ? `${(totalCO2 / 1000000).toFixed(2)}M tCO2e`
                      : totalCO2 > 1000
                      ? `${(totalCO2 / 1000).toFixed(2)}K tCO2e`
                      : `${totalCO2.toLocaleString()} tCO2e`;
                  })(),
              icon: Leaf,
              color: "from-teal-500 to-cyan-600",
            },
            {
              title: "CO2 Impact",
              value: isLoading
                ? "..."
                : (() => {
                    const totalCO2 = projects.reduce(
                      (sum, p) => sum + parseInt(p.co2Reduction?.total || "0"),
                      0
                    );
                    return totalCO2 > 1000000
                      ? `${(totalCO2 / 1000000).toFixed(2)}M tCO2e`
                      : totalCO2 > 1000
                      ? `${(totalCO2 / 1000).toFixed(2)}K tCO2e`
                      : `${totalCO2.toLocaleString()} tCO2e`;
                  })(),
              icon: TrendingUp,
              color: "from-cyan-500 to-sky-600",
            },
            {
              title: "Standards",
              value: isLoading
                ? "..."
                : new Set(projects.map((p) => p.methodology)).size.toString(),
              icon: Award,
              color: "from-sky-500 to-indigo-600",
            },
          ].map((stat, index) => (
            <motion.div
              key={stat.title}
              initial={{ opacity: 0, y: 20 }}
              animate={{ opacity: 1, y: 0 }}
              transition={{ duration: 0.5, delay: index * 0.1 }}
            >
              <Card className="bg-slate-800/50 backdrop-blur-md border-white/5 shadow-xl">
                <CardContent className="p-6">
                  <div className="flex items-center justify-between">
                    <div>
                      <p className="text-sm font-medium text-slate-400">
                        {stat.title}
                      </p>
                      <p className="text-2xl font-bold text-white mt-1">
                        {stat.value}
                      </p>
                    </div>
                    <div
                      className={`w-10 h-10 rounded-full bg-gradient-to-r ${stat.color} flex items-center justify-center`}
                    >
                      <stat.icon className="w-5 h-5 text-white" />
                    </div>
                  </div>
                </CardContent>
              </Card>
            </motion.div>
          ))}
        </div>
      </motion.div>

      {/* Impact Chart */}
      <motion.div
        initial={{ opacity: 0, y: 20 }}
        animate={{ opacity: 1, y: 0 }}
        transition={{ duration: 0.5, delay: 0.2 }}
      >
        <Card className="bg-slate-800/50 backdrop-blur-md border-white/5 shadow-xl">
          <CardHeader>
            <CardTitle className="flex items-center gap-2 text-white">
              <TrendingUp className="w-5 h-5 text-emerald-400" />
              Global Impact Trends
            </CardTitle>
            <CardDescription className="text-slate-400">
              Monthly CO2 reduction and project growth metrics
            </CardDescription>
          </CardHeader>
          <CardContent>
            <div className="h-80 w-full">
              <ChartContainer
                config={{
                  impact: {
                    label: "CO2 Impact (K tCO2e)",
                    color: "hsl(var(--chart-1))",
                  },
                  projects: {
                    label: "Active Projects",
                    color: "hsl(var(--chart-2))",
                  },
                }}
                className="h-full w-full"
              >
                <ResponsiveContainer width="100%" height="100%" minHeight={300}>
                  <AreaChart
                    data={impactData}
                    margin={{ top: 10, right: 10, left: 10, bottom: 10 }}
                  >
                    <defs>
                      <linearGradient
                        id="colorImpact"
                        x1="0"
                        y1="0"
                        x2="0"
                        y2="1"
                      >
                        <stop
                          offset="5%"
                          stopColor="#10b981"
                          stopOpacity={0.8}
                        />
                        <stop
                          offset="95%"
                          stopColor="#10b981"
                          stopOpacity={0}
                        />
                      </linearGradient>
                    </defs>
                    <CartesianGrid strokeDasharray="3 3" stroke="#334155" />
                    <XAxis dataKey="month" stroke="#94a3b8" />
                    <YAxis stroke="#94a3b8" />
                    <ChartTooltip content={<ChartTooltipContent />} />
                    <Area
                      type="monotone"
                      dataKey="impact"
                      stroke="#10b981"
                      fillOpacity={1}
                      fill="url(#colorImpact)"
                      strokeWidth={2}
                    />
                  </AreaChart>
                </ResponsiveContainer>
              </ChartContainer>
            </div>
          </CardContent>
        </Card>
      </motion.div>

      {/* Filters */}
      <motion.div
        initial={{ opacity: 0, y: 20 }}
        animate={{ opacity: 1, y: 0 }}
        transition={{ duration: 0.5, delay: 0.3 }}
      >
        <Card className="bg-slate-800/50 backdrop-blur-md border-white/5 shadow-xl">
          <CardContent className="p-6">
            <div className="flex flex-col sm:flex-row gap-4">
              <div className="relative flex-1">
                <Search className="absolute left-3 top-1/2 -translate-y-1/2 w-4 h-4 text-slate-500" />
                <Input
                  placeholder="Search projects by name or location..."
                  value={searchQuery}
                  onChange={(e) => setSearchQuery(e.target.value)}
                  className="pl-9 bg-slate-900/80 border-slate-700 text-slate-300 focus:border-emerald-500"
                />
              </div>
              <Select value={selectedType} onValueChange={setSelectedType}>
                <SelectTrigger className="w-full sm:w-48 bg-slate-900/80 border-slate-700 text-slate-300">
                  <SelectValue placeholder="Project Type" />
                </SelectTrigger>
                <SelectContent className="bg-slate-900 border-slate-700 text-slate-300">
                  <SelectItem value="all">All Types</SelectItem>
                  <SelectItem value="renewable">Renewable Energy</SelectItem>
                  <SelectItem value="forest">Forest Conservation</SelectItem>
                  <SelectItem value="blue">Blue Carbon</SelectItem>
                  <SelectItem value="removal">Carbon Removal</SelectItem>
                </SelectContent>
              </Select>
              <Select
                value={selectedRegistry}
                onValueChange={setSelectedRegistry}
              >
                <SelectTrigger className="w-full sm:w-48 bg-slate-900/80 border-slate-700 text-slate-300">
                  <SelectValue placeholder="Registry" />
                </SelectTrigger>
                <SelectContent className="bg-slate-900 border-slate-700 text-slate-300">
                  <SelectItem value="all">All Registries</SelectItem>
                  <SelectItem value="verra">Verra</SelectItem>
                  <SelectItem value="tuv-sud">TUV SUD</SelectItem>
                  <SelectItem value="dnv">DNV</SelectItem>
                  <SelectItem value="irec">I-REC</SelectItem>
                </SelectContent>
              </Select>

              <Button
                variant="outline"
                className="border-slate-700 text-slate-300 hover:bg-slate-700/50"
              >
                <Filter className="w-4 h-4 mr-2" />
                More Filters
              </Button>
              <Button
                variant="outline"
                className="border-slate-700 text-slate-300 hover:bg-slate-700/50"
              >
                <Download className="w-4 h-4 mr-2" />
                Export
              </Button>
            </div>
          </CardContent>
        </Card>
      </motion.div>

      {/* Projects Grid */}
      <motion.div
        initial={{ opacity: 0, y: 20 }}
        animate={{ opacity: 1, y: 0 }}
        transition={{ duration: 0.5, delay: 0.4 }}
      >
        {isLoading ? (
          <div className="grid grid-cols-1 lg:grid-cols-2 xl:grid-cols-3 gap-6">
            {[...Array(6)].map((_, index) => (
              <Card
                key={index}
                className="bg-slate-800/80 border-slate-700/50 h-96 animate-pulse"
              >
                <CardContent className="p-6">
                  <div className="space-y-4">
                    <div className="h-4 bg-slate-700 rounded w-3/4"></div>
                    <div className="h-3 bg-slate-700 rounded w-1/2"></div>
                    <div className="space-y-2">
                      <div className="h-3 bg-slate-700 rounded"></div>
                      <div className="h-3 bg-slate-700 rounded w-5/6"></div>
                    </div>
                  </div>
                </CardContent>
              </Card>
            ))}
          </div>
        ) : projects.length === 0 ? (
          <div className="text-center py-12">
            <div className="text-slate-400 text-lg">No projects found</div>
            <div className="text-slate-500 text-sm mt-2">
              {dataLoaded
                ? "All projects loaded successfully, but none match your filters."
                : "Unable to load projects data."}
            </div>
          </div>
        ) : (
          <div className="grid grid-cols-1 lg:grid-cols-2 xl:grid-cols-3 gap-6">
            {filteredProjects.map((project, index) => (
              <motion.div
                key={project.id}
                initial={{ opacity: 0, y: 20 }}
                animate={{ opacity: 1, y: 0 }}
                transition={{ duration: 0.5, delay: 0.1 * index }}
                whileHover={{ y: -5 }}
              >
                <Card className="bg-slate-800/80 border-slate-700/50 overflow-hidden hover:shadow-lg hover:shadow-emerald-500/10 transition-all duration-300 h-full">
                  <CardHeader className="pb-3">
                    <div className="flex items-start justify-between">
                      <div className="flex-1">
                        <CardTitle className="text-lg text-white line-clamp-2">
                          {project.name}
                        </CardTitle>
                        <CardDescription className="text-slate-400 mt-1">
                          {project.type}
                        </CardDescription>
                        <div className="flex items-center gap-1 mt-2">
                          <MapPin className="w-3 h-3 text-slate-300" />
                          <span className="text-sm text-slate-300">
                            {project.location}
                          </span>
                        </div>
                      </div>
                      <div className="flex flex-col items-end gap-2">
                        <div className="flex gap-2">
                          {" "}

                          {(project.verified || project.verificationDate) && (
                            <Badge
                              variant="outline"
                              className="bg-blue-900/80 text-blue-400 border-blue-500/30 backdrop-blur-sm"
                            >
                              <Award className="w-3 h-3 mr-1" />
                              Verified
                            </Badge>
                          )}
                        </div>

                      </div>
                    </div>
                  </CardHeader>
                  <CardContent className="space-y-4">
                    <div className="grid grid-cols-2 gap-4 text-sm">
                      <div>
                        <span className="text-slate-500">Tokens</span>
                        <p className="font-semibold text-white">
                          {project.totalSupply
                            ? (() => {
                                const co2Value = parseInt(
                                  project.totalSupply
                                );
                                return co2Value > 1000000
                                  ? `${(co2Value / 1000000).toFixed(
                                      1
                                    )}M Tokens`
                                  : co2Value > 1000
                                  ? `${(co2Value / 1000).toFixed(0)}K Tokens`
                                  : `${co2Value.toLocaleString()} Tokens`;
                              })()
                            : project.tokens || "N/A"}
                        </p>
                      </div>
                      <div>
                        <span className="text-slate-500">Impact</span>
                        <p className="font-semibold text-white">
                          {project.co2Reduction?.total
                            ? (() => {
                                const co2Value = parseInt(
                                  project.co2Reduction.total
                                );
                                return co2Value > 1000000
                                  ? `${(co2Value / 1000000).toFixed(
                                      1
                                    )}M tCO2e`
                                  : co2Value > 1000
                                  ? `${(co2Value / 1000).toFixed(0)}K tCO2e`
                                  : `${co2Value.toLocaleString()} tCO2e`;
                              })()
                            : project.impact || "N/A"}
                        </p>
                      </div>
                      <div>
                        <span className="text-slate-500">Registry</span>
                        <p className="font-semibold text-white">
                          {project.registry || project.liquidity || "N/A"}
                        </p>
                      </div>

                    </div>



                    <div>
                      <span className="text-sm text-slate-500">
                        Standards & Methodology
                      </span>
                      <div className="flex flex-wrap gap-1 mt-1">
                        {project.methodology && (
                          <Badge
                            variant="outline"
                            className="text-xs bg-slate-700/50 text-slate-300 border-slate-600"
                          >
                            {project.methodology}
                          </Badge>
                        )}
                        {project.certificationBody && (
                          <Badge
                            variant="outline"
                            className="text-xs bg-slate-700/50 text-slate-300 border-slate-600"
                          >
                            {project.certificationBody}
                          </Badge>
                        )}
                        {!project.methodology &&
                          !project.certificationBody &&
                          project.compliance &&
                          project.compliance.map((badge: string) => (
                            <Badge
                              key={badge}
                              variant="outline"
                              className="text-xs bg-slate-700/50 text-slate-300 border-slate-600"
                            >
                              {badge}
                            </Badge>
                          ))}
                      </div>
                    </div>

                    <div>
                      <span className="text-sm text-slate-500">
                        Project Developer
                      </span>
                      <p className="text-sm font-medium mt-1 text-slate-300 line-clamp-1">
                        {project.projectDeveloper ||
                          project.backing ||
                          "Various Institutions"}
                      </p>
                    </div>

                    <div className="flex gap-2 pt-2">
                      <Button
                        size="sm"
                        className="flex-1 bg-gradient-to-r from-emerald-500 to-teal-600 hover:from-emerald-600 hover:to-teal-700"
                        onClick={() => handleViewProjectDetails(project)}
                      >
                        <Eye className="w-3 h-3 mr-1" />
                        View Details
                      </Button>
                    </div>
                  </CardContent>
                </Card>
              </motion.div>
            ))}
          </div>
        )}
      </motion.div>

      {/* Load More */}
      <motion.div
        initial={{ opacity: 0 }}
        animate={{ opacity: 1 }}
        transition={{ duration: 0.5, delay: 0.6 }}
        className="flex justify-center"
      >
        <Button
          variant="outline"
          className="border-slate-700 text-slate-300 hover:bg-slate-700/50"
        >
          Load More Projects
        </Button>
      </motion.div>

      {/* Project Details Modal */}
      {showProjectDetails && selectedProject && (
        <div className="fixed inset-0 bg-black/50 backdrop-blur-sm z-50 flex items-center justify-center p-4">
          <motion.div
            initial={{ opacity: 0, scale: 0.9 }}
            animate={{ opacity: 1, scale: 1 }}
            exit={{ opacity: 0, scale: 0.9 }}
            className="bg-slate-800 rounded-2xl max-w-4xl w-full max-h-[90vh] overflow-y-auto border border-slate-700"
          >
            {/* Header */}
            <div className="p-6 border-b border-slate-700 flex items-start justify-between">
              <div>
                <h2 className="text-2xl font-bold text-white mb-2">
                  {nftMetadata?.metadata?.name || selectedProject.name}
                </h2>
                <div className="flex items-center gap-2 mb-2">
                  <Badge
                    variant="outline"
                    className="text-slate-300 border-slate-600"
                  >
                    {nftMetadata?.metadata?.attributes?.find((attr: any) => attr.trait_type === "Credit category")?.value || selectedProject.type}
                  </Badge>
                  <Badge
                    variant="outline"
                    className="text-slate-300 border-slate-600"
                  >
                    {nftMetadata?.token?.type || "ERC-721"}
                  </Badge>
                  <Badge
                    variant="outline"
                    className="text-slate-300 border-slate-600"
                  >
                    {selectedProject.verified ? "Verified" : "Pending"}
                  </Badge>
                </div>
                <p className="text-slate-400">
                  {nftMetadata?.metadata?.description ? (
                    <span className="line-clamp-2">{nftMetadata.metadata.description}</span>
                  ) : (
                    <>Carbon credit project focusing on {selectedProject.type.toLowerCase()} initiatives in {selectedProject.location}.</>
                  )}
                </p>
              </div>
              <Button
                variant="ghost"
                size="icon"
                onClick={() => setShowProjectDetails(false)}
                className="text-slate-400 hover:text-white"
              >
                <X className="w-5 h-5" />
              </Button>
            </div>

            {/* Content */}
            <div className="p-6 space-y-6">
              {/* NFT Image if available */}
              {(nftMetadata?.metadata?.image || nftMetadata?.image_url) && (
                <div className="flex justify-center mb-6">
                  <img 
                    src={nftMetadata.metadata?.image || nftMetadata.image_url} 
                    alt={nftMetadata?.metadata?.name || selectedProject.name}
                    className="rounded-lg shadow-lg max-h-64 object-contain bg-slate-800 p-2"
                    onError={(e) => {
                      e.currentTarget.style.display = 'none';
                    }}
                  />
                </div>
              )}
              {/* Project Location */}
              <div className="flex items-center gap-2 p-4 bg-slate-700/50 rounded-lg">
                <MapPin className="w-4 h-4 text-emerald-400" />
                <span className="text-slate-300">
                  {selectedProject.location}
                  {console.log(selectedProject)}
                </span>
              </div>

              {/* Key Metrics */}
              <div className="grid grid-cols-2 md:grid-cols-4 gap-4">
                <div className="bg-slate-700/50 rounded-lg p-4">
                  <div className="text-sm text-slate-400">Current Supply</div>
                  <div className="text-xl font-bold text-white">
                    {loadingNftMetadata ? (
                      <span className="animate-pulse">Loading...</span>
                    ) : (
                      <>{selectedProject.totalSupply || "N/A"} Tokens</>
                    )}
                  </div>
                </div>
                <div className="bg-slate-700/50 rounded-lg p-4">
                  <div className="text-sm text-slate-400">CO2 Impact</div>
                  <div className="text-xl font-bold text-emerald-400">
                    {/* Always use project data for CO2 Impact, not the Amount from NFT */}
                    {selectedProject.co2Reduction.total} {selectedProject.co2Reduction.unit}
                  </div>
                </div>
<<<<<<< HEAD
                <div className="bg-slate-700/50 rounded-lg p-4">
                  <div className="text-sm text-slate-400">Vintage Year</div>
                  <div className="text-xl font-bold text-white">
                    {loadingNftMetadata ? (
                      <span className="animate-pulse">Loading...</span>
                    ) : (
                      <>
                        {nftMetadata?.metadata?.attributes?.find((attr: any) => attr.trait_type === "Vintage")?.value || 
                         selectedProject.vintage || "2024"}
                      </>
                    )}
                  </div>
                </div>
                <div className="bg-slate-700/50 rounded-lg p-4">
                  <div className="text-sm text-slate-400">Methodology</div>
                  <div className="text-xl font-bold text-white">
                    {loadingNftMetadata ? (
                      <span className="animate-pulse">Loading...</span>
                    ) : (
                      <>
                        {nftMetadata?.metadata?.attributes?.find((attr: any) => attr.trait_type === "Methodology")?.value || 
                         selectedProject.methodology || "N/A"}
                      </>
                    )}
                  </div>
                </div>
=======

>>>>>>> 670ceab8
              </div>

              {/* Project Details */}
              <div className="grid grid-cols-1 md:grid-cols-2 gap-6">
                <div className="space-y-4">
                  <h3 className="text-lg font-semibold text-white">
                    Project Information
                  </h3>
                  <div className="space-y-3">
                    {loadingNftMetadata ? (
                      <div className="animate-pulse space-y-3">
                        <div className="h-4 bg-slate-700 rounded w-3/4"></div>
                        <div className="h-4 bg-slate-700 rounded w-1/2"></div>
                        <div className="h-4 bg-slate-700 rounded w-2/3"></div>
                        <div className="h-4 bg-slate-700 rounded w-5/6"></div>
                        <div className="h-4 bg-slate-700 rounded w-1/2"></div>
                        <div className="h-4 bg-slate-700 rounded w-2/3"></div>
                      </div>
                    ) : (
                      <>
                        {nftMetadata?.metadata?.attributes ? (
                          <>
                            {/* Display all NFT attributes except Amount */}
                            {nftMetadata.metadata.attributes
                              .filter((attr: any) => attr.trait_type !== "Amount")
                              .map((attr: any, index: number) => (
                                <div key={index}>
                                  <span className="text-sm text-slate-400">
                                    {attr.trait_type}
                                  </span>
                                  <p className="text-white">{attr.value}</p>
                                </div>
                              ))}
                          </>
                        ) : (
                          <>
                            <div>
                              <span className="text-sm text-slate-400">
                                Project Type
                              </span>
                              <p className="text-white">{selectedProject.type}</p>
                            </div>
                            <div>
                              <span className="text-sm text-slate-400">Location</span>
                              <p className="text-white">{selectedProject.location}</p>
                            </div>
                            <div>
                              <span className="text-sm text-slate-400">Project ID</span>
                              <p className="text-white">#{selectedProject.id}</p>
                            </div>
                            <div>
                              <span className="text-sm text-slate-400">Registry</span>
                              <p className="text-white">{selectedProject.registry || "Verified Registry"}</p>
                            </div>
                          </>
                        )}
                      </>
                    )}
                  </div>
                </div>

                <div className="space-y-4">
                  <h3 className="text-lg font-semibold text-white">
                    Blockchain Contracts
                  </h3>
                  <div className="space-y-3">
                    {/* Token Contract */}
                    <div className="bg-gradient-to-r from-emerald-900/30 to-teal-900/30 border border-emerald-700/30 rounded-lg p-3">
                      <div className="flex items-center justify-between mb-2">
                        <span className="text-xs font-medium text-emerald-400">
                          🪙 Token Contract
                        </span>
                        <Badge variant="outline" className="bg-emerald-900/50 text-emerald-300 border-emerald-500/30 text-xs">
                          ERC-20
                        </Badge>
                      </div>
                      <div className="flex items-center gap-2">
                        <code className="text-xs bg-slate-800/80 px-2 py-1 rounded text-emerald-300 font-mono flex-1 border border-emerald-700/30">
                          {selectedProject.tokenAddress || "0x..."}
                        </code>
                        <Button
                          size="sm"
                          variant="outline"
                          onClick={() => {
                            navigator.clipboard.writeText(
                              selectedProject.tokenAddress || ""
                            );
                            alert("Token contract address copied to clipboard!");
                          }}
                          className="h-7 w-7 p-0 border-emerald-600/50 hover:bg-emerald-800/30"
                        >
                          <Copy className="w-3 h-3 text-emerald-400" />
                        </Button>
                      </div>
                    </div>

                    {/* Certificate Contract */}
                    <div className="bg-gradient-to-r from-blue-900/30 to-indigo-900/30 border border-blue-700/30 rounded-lg p-3">
                      <div className="flex items-center justify-between mb-2">
                        <span className="text-xs font-medium text-blue-400">
                          📜 Certificate Contract
                        </span>
                        <Badge variant="outline" className="bg-blue-900/50 text-blue-300 border-blue-500/30 text-xs">
                          ERC-721
                        </Badge>
                      </div>
                      <div className="flex items-center gap-2">
                        <code className="text-xs bg-slate-800/80 px-2 py-1 rounded text-blue-300 font-mono flex-1 border border-blue-700/30">
                          {selectedProject.certContract || "No cert contract found"}
                        </code>
                        <Button
                          size="sm"
                          variant="outline"
                          onClick={() => {
                            navigator.clipboard.writeText(
                              selectedProject.certContract || ""
                            );
                            alert("Certificate contract address copied to clipboard!");
                          }}
                          className="h-7 w-7 p-0 border-blue-600/50 hover:bg-blue-800/30"
                        >
                          <Copy className="w-3 h-3 text-blue-400" />
                        </Button>
                      </div>
                    </div>
                  </div>
                </div>
              </div>

              {/* Compliance */}
              <div>
                <h3 className="text-lg font-semibold text-white mb-3">
                  Compliance Standards
                </h3>
                <div className="flex flex-wrap gap-2">
                  {(selectedProject.compliance || []).map(
                    (standard: string) => (
                      <Badge
                        key={standard}
                        variant="outline"
                        className="bg-slate-700/50 text-slate-300 border-slate-600"
                      >
                        {standard}
                      </Badge>
                    )
                  )}
                </div>
              </div>

              {/* Action Buttons */}
              <div className="flex gap-3 pt-4">
                <Button
                  className="flex-1 bg-gradient-to-r from-emerald-500 to-teal-600 hover:from-emerald-600 hover:to-teal-700"
                  onClick={() => viewTokenOnBlockchain(selectedProject)}
                >
                  <ExternalLink className="w-4 h-4 mr-2" />
                  View Token on CO2e Chain
                </Button>
                {nftMetadata?.metadata?.url && (
                  <Button
                    variant="outline"
                    className="border-slate-700 text-slate-300 hover:bg-slate-700/50"
                    onClick={() => window.open(nftMetadata.metadata.url, '_blank')}
                  >
                    <ExternalLink className="w-4 h-4 mr-2" />
                    View Registry
                  </Button>
                )}
                <Button
                  className="flex-1 bg-gradient-to-r from-emerald-500 to-teal-600 hover:from-emerald-600 hover:to-teal-700"
                  onClick={() => viewCertOnBlockchain(selectedProject)}
                >
                  <ExternalLink className="w-4 h-4 mr-2" />
                  View Cert on CO2e Chain
                </Button>                
                <Button
                  variant="outline"
                  className="border-slate-700 text-slate-300 hover:bg-slate-700/50"
                >
                  <Download className="w-4 h-4 mr-2" />
                  Download Report
                </Button>
              </div>
            </div>
          </motion.div>
        </div>
      )}
    </div>
  );
}<|MERGE_RESOLUTION|>--- conflicted
+++ resolved
@@ -53,7 +53,10 @@
 import { initializeProjectData } from "@/lib/project-data-manager";
 import { useDebouncedFilter } from "@/hooks/use-debounced-filter";
 import { usePerformance } from "@/hooks/use-performance";
-import { viewTokenOnBlockchain,viewCertOnBlockchain } from "@/lib/blockchain-utils";
+import {
+  viewTokenOnBlockchain,
+  viewCertOnBlockchain,
+} from "@/lib/blockchain-utils";
 
 export function ProjectsPage() {
   const [selectedFilter, setSelectedFilter] = useState("all");
@@ -213,7 +216,6 @@
               Discover verified carbon credit projects worldwide
             </p>
           </div>
-
         </div>
 
         {/* Stats Cards */}
@@ -506,7 +508,6 @@
                       <div className="flex flex-col items-end gap-2">
                         <div className="flex gap-2">
                           {" "}
-
                           {(project.verified || project.verificationDate) && (
                             <Badge
                               variant="outline"
@@ -517,7 +518,6 @@
                             </Badge>
                           )}
                         </div>
-
                       </div>
                     </div>
                   </CardHeader>
@@ -528,13 +528,9 @@
                         <p className="font-semibold text-white">
                           {project.totalSupply
                             ? (() => {
-                                const co2Value = parseInt(
-                                  project.totalSupply
-                                );
+                                const co2Value = parseInt(project.totalSupply);
                                 return co2Value > 1000000
-                                  ? `${(co2Value / 1000000).toFixed(
-                                      1
-                                    )}M Tokens`
+                                  ? `${(co2Value / 1000000).toFixed(1)}M Tokens`
                                   : co2Value > 1000
                                   ? `${(co2Value / 1000).toFixed(0)}K Tokens`
                                   : `${co2Value.toLocaleString()} Tokens`;
@@ -551,9 +547,7 @@
                                   project.co2Reduction.total
                                 );
                                 return co2Value > 1000000
-                                  ? `${(co2Value / 1000000).toFixed(
-                                      1
-                                    )}M tCO2e`
+                                  ? `${(co2Value / 1000000).toFixed(1)}M tCO2e`
                                   : co2Value > 1000
                                   ? `${(co2Value / 1000).toFixed(0)}K tCO2e`
                                   : `${co2Value.toLocaleString()} tCO2e`;
@@ -567,10 +561,7 @@
                           {project.registry || project.liquidity || "N/A"}
                         </p>
                       </div>
-
                     </div>
-
-
 
                     <div>
                       <span className="text-sm text-slate-500">
@@ -672,7 +663,9 @@
                     variant="outline"
                     className="text-slate-300 border-slate-600"
                   >
-                    {nftMetadata?.metadata?.attributes?.find((attr: any) => attr.trait_type === "Credit category")?.value || selectedProject.type}
+                    {nftMetadata?.metadata?.attributes?.find(
+                      (attr: any) => attr.trait_type === "Credit category"
+                    )?.value || selectedProject.type}
                   </Badge>
                   <Badge
                     variant="outline"
@@ -689,9 +682,15 @@
                 </div>
                 <p className="text-slate-400">
                   {nftMetadata?.metadata?.description ? (
-                    <span className="line-clamp-2">{nftMetadata.metadata.description}</span>
+                    <span className="line-clamp-2">
+                      {nftMetadata.metadata.description}
+                    </span>
                   ) : (
-                    <>Carbon credit project focusing on {selectedProject.type.toLowerCase()} initiatives in {selectedProject.location}.</>
+                    <>
+                      Carbon credit project focusing on{" "}
+                      {selectedProject.type.toLowerCase()} initiatives in{" "}
+                      {selectedProject.location}.
+                    </>
                   )}
                 </p>
               </div>
@@ -710,12 +709,12 @@
               {/* NFT Image if available */}
               {(nftMetadata?.metadata?.image || nftMetadata?.image_url) && (
                 <div className="flex justify-center mb-6">
-                  <img 
-                    src={nftMetadata.metadata?.image || nftMetadata.image_url} 
+                  <img
+                    src={nftMetadata.metadata?.image || nftMetadata.image_url}
                     alt={nftMetadata?.metadata?.name || selectedProject.name}
                     className="rounded-lg shadow-lg max-h-64 object-contain bg-slate-800 p-2"
                     onError={(e) => {
-                      e.currentTarget.style.display = 'none';
+                      e.currentTarget.style.display = "none";
                     }}
                   />
                 </div>
@@ -745,10 +744,10 @@
                   <div className="text-sm text-slate-400">CO2 Impact</div>
                   <div className="text-xl font-bold text-emerald-400">
                     {/* Always use project data for CO2 Impact, not the Amount from NFT */}
-                    {selectedProject.co2Reduction.total} {selectedProject.co2Reduction.unit}
+                    {selectedProject.co2Reduction.total}{" "}
+                    {selectedProject.co2Reduction.unit}
                   </div>
                 </div>
-<<<<<<< HEAD
                 <div className="bg-slate-700/50 rounded-lg p-4">
                   <div className="text-sm text-slate-400">Vintage Year</div>
                   <div className="text-xl font-bold text-white">
@@ -756,8 +755,11 @@
                       <span className="animate-pulse">Loading...</span>
                     ) : (
                       <>
-                        {nftMetadata?.metadata?.attributes?.find((attr: any) => attr.trait_type === "Vintage")?.value || 
-                         selectedProject.vintage || "2024"}
+                        {nftMetadata?.metadata?.attributes?.find(
+                          (attr: any) => attr.trait_type === "Vintage"
+                        )?.value ||
+                          selectedProject.vintage ||
+                          "2024"}
                       </>
                     )}
                   </div>
@@ -769,15 +771,15 @@
                       <span className="animate-pulse">Loading...</span>
                     ) : (
                       <>
-                        {nftMetadata?.metadata?.attributes?.find((attr: any) => attr.trait_type === "Methodology")?.value || 
-                         selectedProject.methodology || "N/A"}
+                        {nftMetadata?.metadata?.attributes?.find(
+                          (attr: any) => attr.trait_type === "Methodology"
+                        )?.value ||
+                          selectedProject.methodology ||
+                          "N/A"}
                       </>
                     )}
                   </div>
                 </div>
-=======
-
->>>>>>> 670ceab8
               </div>
 
               {/* Project Details */}
@@ -802,7 +804,9 @@
                           <>
                             {/* Display all NFT attributes except Amount */}
                             {nftMetadata.metadata.attributes
-                              .filter((attr: any) => attr.trait_type !== "Amount")
+                              .filter(
+                                (attr: any) => attr.trait_type !== "Amount"
+                              )
                               .map((attr: any, index: number) => (
                                 <div key={index}>
                                   <span className="text-sm text-slate-400">
@@ -818,19 +822,34 @@
                               <span className="text-sm text-slate-400">
                                 Project Type
                               </span>
-                              <p className="text-white">{selectedProject.type}</p>
+                              <p className="text-white">
+                                {selectedProject.type}
+                              </p>
                             </div>
                             <div>
-                              <span className="text-sm text-slate-400">Location</span>
-                              <p className="text-white">{selectedProject.location}</p>
+                              <span className="text-sm text-slate-400">
+                                Location
+                              </span>
+                              <p className="text-white">
+                                {selectedProject.location}
+                              </p>
                             </div>
                             <div>
-                              <span className="text-sm text-slate-400">Project ID</span>
-                              <p className="text-white">#{selectedProject.id}</p>
+                              <span className="text-sm text-slate-400">
+                                Project ID
+                              </span>
+                              <p className="text-white">
+                                #{selectedProject.id}
+                              </p>
                             </div>
                             <div>
-                              <span className="text-sm text-slate-400">Registry</span>
-                              <p className="text-white">{selectedProject.registry || "Verified Registry"}</p>
+                              <span className="text-sm text-slate-400">
+                                Registry
+                              </span>
+                              <p className="text-white">
+                                {selectedProject.registry ||
+                                  "Verified Registry"}
+                              </p>
                             </div>
                           </>
                         )}
@@ -850,7 +869,10 @@
                         <span className="text-xs font-medium text-emerald-400">
                           🪙 Token Contract
                         </span>
-                        <Badge variant="outline" className="bg-emerald-900/50 text-emerald-300 border-emerald-500/30 text-xs">
+                        <Badge
+                          variant="outline"
+                          className="bg-emerald-900/50 text-emerald-300 border-emerald-500/30 text-xs"
+                        >
                           ERC-20
                         </Badge>
                       </div>
@@ -865,7 +887,9 @@
                             navigator.clipboard.writeText(
                               selectedProject.tokenAddress || ""
                             );
-                            alert("Token contract address copied to clipboard!");
+                            alert(
+                              "Token contract address copied to clipboard!"
+                            );
                           }}
                           className="h-7 w-7 p-0 border-emerald-600/50 hover:bg-emerald-800/30"
                         >
@@ -880,13 +904,17 @@
                         <span className="text-xs font-medium text-blue-400">
                           📜 Certificate Contract
                         </span>
-                        <Badge variant="outline" className="bg-blue-900/50 text-blue-300 border-blue-500/30 text-xs">
+                        <Badge
+                          variant="outline"
+                          className="bg-blue-900/50 text-blue-300 border-blue-500/30 text-xs"
+                        >
                           ERC-721
                         </Badge>
                       </div>
                       <div className="flex items-center gap-2">
                         <code className="text-xs bg-slate-800/80 px-2 py-1 rounded text-blue-300 font-mono flex-1 border border-blue-700/30">
-                          {selectedProject.certContract || "No cert contract found"}
+                          {selectedProject.certContract ||
+                            "No cert contract found"}
                         </code>
                         <Button
                           size="sm"
@@ -895,7 +923,9 @@
                             navigator.clipboard.writeText(
                               selectedProject.certContract || ""
                             );
-                            alert("Certificate contract address copied to clipboard!");
+                            alert(
+                              "Certificate contract address copied to clipboard!"
+                            );
                           }}
                           className="h-7 w-7 p-0 border-blue-600/50 hover:bg-blue-800/30"
                         >
@@ -934,25 +964,20 @@
                   onClick={() => viewTokenOnBlockchain(selectedProject)}
                 >
                   <ExternalLink className="w-4 h-4 mr-2" />
-                  View Token on CO2e Chain
+                  View on Blockchain
                 </Button>
                 {nftMetadata?.metadata?.url && (
                   <Button
                     variant="outline"
                     className="border-slate-700 text-slate-300 hover:bg-slate-700/50"
-                    onClick={() => window.open(nftMetadata.metadata.url, '_blank')}
+                    onClick={() =>
+                      window.open(nftMetadata.metadata.url, "_blank")
+                    }
                   >
                     <ExternalLink className="w-4 h-4 mr-2" />
                     View Registry
                   </Button>
                 )}
-                <Button
-                  className="flex-1 bg-gradient-to-r from-emerald-500 to-teal-600 hover:from-emerald-600 hover:to-teal-700"
-                  onClick={() => viewCertOnBlockchain(selectedProject)}
-                >
-                  <ExternalLink className="w-4 h-4 mr-2" />
-                  View Cert on CO2e Chain
-                </Button>                
                 <Button
                   variant="outline"
                   className="border-slate-700 text-slate-300 hover:bg-slate-700/50"
